--- conflicted
+++ resolved
@@ -83,20 +83,7 @@
     runs-on: ubuntu-latest
     steps:
       - uses: actions/checkout@v3
-<<<<<<< HEAD
       - name: Build docs
         uses: ./.github/actions/build-docs
-=======
-      - uses: actions/setup-python@v4
-        with:
-          python-version: '3.x'
-      - name: Install dependencies
-        run: pip install . -r requirements_doc.txt
-      - name: Build documentation
-        working-directory: docs_src
-        run: ./create_docs
-        env:
-          SPHINX_GITHUB_CHANGELOG_TOKEN: ${{ secrets.GITHUB_TOKEN }}
       - name: Build wheel
-        run: python setup.py sdist bdist_wheel
->>>>>>> 677bf76d
+        run: python setup.py sdist bdist_wheel