#!/bin/bash
<<<<<<< HEAD
set -e
=======
set -ex
>>>>>>> 677bf76d

rm -rf ../docs
python3 docex_contour.py
python3 docex_tutorial.py

# Render terminal GIFs
# Note this does not seem to work on GitHub Action runners so we have to manually
# commit these gifs whenever we think they should change. faressoft/terminalizer#127
npm install -g terminalizer
terminalizer render cxroots_progress -o ../docs_src/cxroots_progress.gif
terminalizer render cxroots_logging_progress -o ../docs_src/cxroots_logging_progress.gif

# Build documentation
sphinx-build -b html . ../docs -T -E -a -W

# Clean up
find *.gif *.png \
    ! -name 'cxroots_progress.gif' \
    ! -name 'cxroots_logging_progress.gif' \
    -delete<|MERGE_RESOLUTION|>--- conflicted
+++ resolved
@@ -1,9 +1,5 @@
 #!/bin/bash
-<<<<<<< HEAD
-set -e
-=======
 set -ex
->>>>>>> 677bf76d
 
 rm -rf ../docs
 python3 docex_contour.py
