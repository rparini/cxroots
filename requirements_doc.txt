--- conflicted
+++ resolved
@@ -9,13 +9,9 @@
 ipython_genutils==0.2.0 # not direct dependency but seems to be a missing requirement from nbconvert
 mistune==2.0.4 # not directly required, avoid vulnerability in older version
 
-<<<<<<< HEAD
--r requirements.txt
-=======
 -r requirements.txt
 
 # For packaging
 setuptools
 wheel
-twine
->>>>>>> 677bf76d
+twine