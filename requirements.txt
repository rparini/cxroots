--- conflicted
+++ resolved
@@ -22,11 +22,7 @@
 matplotlib==3.0.3; python_version > '2.7' and python_version <= '3.5' # pyup: ignore
 matplotlib==2.2.3; python_version <= '2.7'  # pyup: ignore
 
-<<<<<<< HEAD
 pytest==5.2.1; python_version > '2.7'
-=======
-pytest==5.1.2; python_version > '2.7'
->>>>>>> f111dda0
 pytest==4.6.4; python_version <= '2.7'  # pyup: ignore
 pytest-xdist==1.30.0
 hypothesis==4.39.0